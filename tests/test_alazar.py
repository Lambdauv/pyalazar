import alazar.alazar as alz

class TestAlazar(object):

	@classmethod
	def setup_class(cls):
		sys_list = alz.get_systems_and_boards()
		cls.boards = []

		sys = 1
		for n_boards in sys_list:
			for board in range(n_boards):
				cls.boards.append(alz.Alazar(sys,board+1))
			sys += 1


	# make sure we have some boards to test, or everything will fail anyway
	def test_systems_available(self):
		assert self.boards

	# test the decimation parameter check for 10 MHz clock
	def test_decimation_10MHz(self):
		for board in self.boards:
			for dec in range(-1,11):
				yield self.check_decimation_10MHz, board.get_board_type(), dec,
		
	def check_decimation_10MHz(self,board_type,dec):

		dec_check = alz.check_decimation(board_type, "external 10 MHz ref", dec)

<<<<<<< HEAD
=======
		assert board_type == 13 or board_type == "ATS9870"

>>>>>>> 5205d634
		if dec in [1,2,4] or (dec > 0 and dec % 10 == 0):
			assert dec_check
		else:
			assert not dec_check

	def test_max_decimation(self):
		assert not alz.check_decimation(0, "", 100001)

		<|MERGE_RESOLUTION|>--- conflicted
+++ resolved
@@ -28,11 +28,8 @@
 
 		dec_check = alz.check_decimation(board_type, "external 10 MHz ref", dec)
 
-<<<<<<< HEAD
-=======
 		assert board_type == 13 or board_type == "ATS9870"
 
->>>>>>> 5205d634
 		if dec in [1,2,4] or (dec > 0 and dec % 10 == 0):
 			assert dec_check
 		else:
