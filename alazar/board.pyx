--- conflicted
+++ resolved
@@ -455,36 +455,6 @@
                              for n in xrange(buffer_count)]
         # make a list of the address of each buffer to pass to the digitizer
         cdef list buffer_addresses = []
-<<<<<<< HEAD
-        # make a Cython memoryview of each buffer and add it to the list
-        # get a C pointer to the buffer with the syntax &buf_vew[0]
-        if sample_type == np.uint8:
-            cdef unsigned char[:] buf_view
-
-            return self._do_acquire(buffers, buf_view, buffer_addresses,
-                                    buffer_count, bytes_per_buffer, buf_queue,
-                                    comm, buffers_per_acquisition, timeout)
-        else:
-            cdef unsigned short[:] buf_view
-
-            return self._do_acquire(buffers, buf_view, buffer_addresses,
-                                    buffer_count, bytes_per_buffer, buf_queue,
-                                    comm, buffers_per_acquisition, timeout)
-
-    def _do_acquire(self, buffers, buf_view, buffer_addresses, buffer_count,
-                    bytes_per_buffer, buf_queue, comm, buffers_per_acquisition,
-                    timeout,):
-        """Encapsulate the remainder of the acquisition code.
-
-        Have to do this to permit polymorphism between 8-bit and 10+ bit
-        digitizers without repeating all the code, due to C static variable
-        scoping.
-        """
-        print type(buf_view)
-        for buf in buffers:
-            buf_view = buf
-            buffer_addresses.append(buf_view)
-=======
 
         # because Cython has no support for polymorphism, we have to branch
         # the rest of this function based on whether or not the buffers are
@@ -495,7 +465,6 @@
         cdef unsigned char[:] buf_view_char
         cdef unsigned short[:] buf_view_short
 
->>>>>>> da4ffcd7
         # preallocate all of the c variables
         cdef int buf_num
         cdef int buffer_index
